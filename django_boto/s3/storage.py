--- conflicted
+++ resolved
@@ -38,14 +38,10 @@
     def bucket(self):
         if not self._bucket:
             self.s3 = connect_s3(aws_access_key_id=self.key, aws_secret_access_key=self.secret, host=self.host)
+
             try:
-<<<<<<< HEAD
-                self._bucket = self.s3.create_bucket(self.bucket_name, location=self.location)
+                self._bucket = self.s3.create_bucket(self.bucket_name, location=self.location, policy=self.policy)
             except (S3CreateError, S3ResponseError):
-=======
-                self._bucket = self.s3.create_bucket(self.bucket_name, location=self.location, policy=self.policy)
-            except S3CreateError:
->>>>>>> d75b418e
                 self._bucket = self.s3.get_bucket(self.bucket_name)
         return self._bucket
 
